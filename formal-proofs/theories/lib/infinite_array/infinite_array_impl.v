--- conflicted
+++ resolved
@@ -120,7 +120,6 @@
 Section proof.
 
 Notation cell_algebra := (optionUR (csumR (agreeR unitO) fracR)).
-<<<<<<< HEAD
 
 Notation segment_cancellation_algebra :=(optionUR (csumR (agreeR unitO)
                                                          positiveR
@@ -135,13 +134,6 @@
 
 Notation segment_algebra := (prodUR (prodUR segment_locations_algebra
                                             segment_cancellation_algebra
-=======
-
-Notation segment_algebra := (prodUR (prodUR (optionUR (agreeR locO))
-                                            (optionUR (csumR (agreeR unitO)
-                                                             positiveR
-                                            ))
->>>>>>> 41b358b4
                                     )
                                     (listUR cell_algebra)).
 
@@ -164,22 +156,6 @@
 Variable cell_invariant: nat -> loc -> iProp.
 Variable cell_invariant_persistent: forall ℓ n, Persistent (cell_invariant n ℓ).
 
-<<<<<<< HEAD
-=======
-Definition ias_segment_info (id: nat) (s: segment_algebra):
-  listUR segment_algebra :=
-  replicate (id * Pos.to_nat segment_size) (None, None, nil) ++ [s].
-
-Definition ias_cell_info' (id_seg id_cell: nat) (c: cell_algebra):
-  listUR segment_algebra :=
-  ias_segment_info id_seg (None, None, replicate id_cell None ++ [c]).
-
-Definition ias_cell_info (id: nat) (c: cell_algebra): listUR segment_algebra :=
-  let ns := (id `div` Pos.to_nat segment_size)%nat in
-  let nc := (id `mod` Pos.to_nat segment_size)%nat in
-  ias_cell_info' ns nc c.
-
->>>>>>> 41b358b4
 Global Instance list_core_id' {A: ucmraT} (l: listUR A) :
   (forall x, x ∈ l -> CoreId x) -> CoreId l.
 Proof.
@@ -191,7 +167,6 @@
   eapply elem_of_list_lookup; by eauto.
 Qed.
 
-<<<<<<< HEAD
 Theorem elem_of_map {A B} {f: A -> B} (l: list A) x:
   x ∈ f <$> l -> (exists y, y ∈ l /\ x = f y).
 Proof.
@@ -228,8 +203,6 @@
   all: apply list_eq; case; simpl; trivial.
 Qed.
 
-=======
->>>>>>> 41b358b4
 Global Instance ias_segment_info_core_id (id: nat) (s: segment_algebra):
   CoreId s -> CoreId (ias_segment_info id s).
 Proof.
@@ -290,11 +263,7 @@
   all: apply list_eq; by case.
 Qed.
 
-<<<<<<< HEAD
 Global Instance ias_cell_info'_core_id (ids idc: nat) (c: cell_algebra):
-=======
-Global Instance ias_cell_info_core_id (ids idc: nat) (c: cell_algebra):
->>>>>>> 41b358b4
   CoreId c -> CoreId (ias_cell_info' ids idc c).
 Proof.
   intro CellHyp.
@@ -302,7 +271,6 @@
   apply pair_core_id; first by apply _.
   apply list_core_id'.
   induction idc; intros ? HElemOf; simpl in *.
-<<<<<<< HEAD
   all: inversion HElemOf; first by apply _.
   - exfalso. by eapply not_elem_of_nil.
   - by apply IHidc.
@@ -358,98 +326,6 @@
 
 Global Instance array_mapsto'_persistent γ ns nc ℓ:
   Persistent (array_mapsto' γ ns nc ℓ).
-=======
-  - inversion HElemOf; first by apply _.
-    exfalso. by eapply not_elem_of_nil.
-  - inversion HElemOf; first by apply _.
-    by apply IHidc.
-Qed.
-
-Theorem ias_cell_info__ias_cell_info' ns nc n s:
-  (nc < Pos.to_nat segment_size)%nat ->
-  n = (nc + ns * Pos.to_nat segment_size)%nat ->
-  ias_cell_info' ns nc s = ias_cell_info n s.
-Proof.
-  rewrite /ias_cell_info /ias_cell_info'.
-  intros Hlt Heq.
-  subst.
-  replace ((nc + ns * Pos.to_nat segment_size) `div` Pos.to_nat segment_size)%nat
-    with ns.
-  replace ((nc + ns * Pos.to_nat segment_size) `mod` Pos.to_nat segment_size)%nat
-    with nc.
-  done.
-  {
-    rewrite Nat.mod_add.
-    by rewrite Nat.mod_small.
-    assert (O < Pos.to_nat segment_size)%nat by apply Pos2Nat.is_pos; lia.
-  }
-  {
-    rewrite Nat.div_add.
-    by rewrite Nat.div_small.
-    assert (O < Pos.to_nat segment_size)%nat by apply Pos2Nat.is_pos; lia.
-  }
-Qed.
-
-Definition array_mapsto' γ ns nc ℓ: iProp :=
-  ((∃ (dℓ: loc), ⌜ℓ = dℓ +ₗ Z.of_nat nc⌝ ∧
-                 own γ (◯ (ias_segment_info
-                             ns ((Some (to_agree dℓ)), None, nil)))))%I.
-
-Global Instance array_mapsto'_persistent γ ns nc ℓ:
-  Persistent (array_mapsto' γ ns nc ℓ).
-Proof.
-  apply bi.exist_persistent; intros;
-    apply bi.and_persistent; first by apply _.
-  apply own_core_persistent; apply auth_frag_core_id;
-    apply ias_segment_info_core_id; apply pair_core_id; apply _.
-Qed.
-
-Definition array_mapsto γ (id: nat) (ℓ: loc): iProp :=
-  let ns := (id `div` Pos.to_nat segment_size)%nat in
-  let nc := (id `mod` Pos.to_nat segment_size)%nat in
-  array_mapsto' γ ns nc ℓ.
-
-Theorem array_mapsto'_agree γ (ns nc: nat) (ℓ ℓ': loc):
-  array_mapsto' γ ns nc ℓ -∗ array_mapsto' γ ns nc ℓ' -∗ ⌜ℓ = ℓ'⌝.
-Proof.
-  rewrite /array_mapsto'.
-  iIntros "Ham Ham'".
-  iDestruct "Ham" as (dℓ) "[% Ham]".
-  iDestruct "Ham'" as (dℓ') "[% Ham']".
-  subst.
-  iDestruct (own_valid_2 with "Ham Ham'") as %Hv.
-  rewrite /ias_segment_info -auth_frag_op in Hv.
-  assert (forall (A: ucmraT) (a: A), ✓ (◯ a) -> ✓a) as Hauth_frag_valid.
-  { by intros; apply auth_frag_valid. }
-  apply Hauth_frag_valid in Hv. clear Hauth_frag_valid.
-  assert (forall (i: nat) (A: ucmraT) (l: list A), ✓ l -> ✓ (l !! i)) as Hlist_valid.
-  { by intros; apply list_lookup_valid. }
-  remember (ns * Pos.to_nat segment_size)%nat as k.
-  apply (Hlist_valid k) in Hv. clear Hlist_valid.
-  assert (forall A k (a: A) c, (replicate k c ++ [a]) !! k = Some a) as Hrep.
-  { clear. intros. induction k; auto. }
-  rewrite list_lookup_op in Hv.
-  rewrite Hrep in Hv.
-  rewrite Hrep in Hv.
-  destruct Hv as [[Hp _] _]; simpl in *.
-  compute in Hp.
-  specialize (Hp O dℓ dℓ').
-  rewrite Hp; eauto; repeat constructor.
-Qed.
-
-Theorem array_mapsto_agree γ n (ℓ ℓ': loc):
-  array_mapsto γ n ℓ -∗ array_mapsto γ n ℓ' -∗ ⌜ℓ = ℓ'⌝.
-Proof. apply array_mapsto'_agree. Qed.
-
-Global Instance array_mapsto_persistent γ n ℓ: Persistent (array_mapsto γ n ℓ).
-Proof. apply _. Qed.
-
-Definition segment_is_cancelled γ (n: nat): iProp :=
-  own γ (◯ (ias_segment_info n (None, Some (Cinl (to_agree tt)), nil))).
-
-Global Instance segment_is_cancelled_persistent γ n:
-  Persistent (segment_is_cancelled γ n).
->>>>>>> 41b358b4
 Proof.
   apply bi.exist_persistent; intros;
     apply bi.and_persistent; first by apply _.
@@ -503,7 +379,6 @@
 
 Definition cell_is_cancelled γ (n: nat): iProp :=
   own γ (◯ (ias_cell_info n (Some (Cinl (to_agree tt))))).
-<<<<<<< HEAD
 
 Definition cell_cancellation_handle γ (id: nat): iProp :=
   own γ (◯ (ias_cell_info id (Some (Cinr (3/4)%Qp)))).
@@ -518,24 +393,17 @@
   rewrite auth_frag_valid -ias_cell_info'_op ias_cell_info'_valid.
   by case.
 Qed.
-=======
->>>>>>> 41b358b4
 
 Global Instance cell_is_cancelled_persistent γ n:
   Persistent (cell_is_cancelled γ n).
 Proof. apply _. Qed.
 
-<<<<<<< HEAD
 End cancellation.
 
 Section locations.
 
 Definition segments_mapto γ (locs: list loc): iProp :=
   own γ (◯ ((fun ℓ => (Some (to_agree ℓ), ε, ε, ε, nil)) <$> locs)).
-=======
-Definition segments_mapto γ (locs: list loc): iProp :=
-  own γ (◯ ((fun ℓ => (Some (to_agree ℓ), None, nil)) <$> locs)).
->>>>>>> 41b358b4
 
 Global Instance segments_mapto_persistent γ locs:
   Persistent (segments_mapto γ locs).
@@ -544,18 +412,10 @@
   apply auth_frag_core_id.
   apply list_core_id'.
   intros ? Hel.
-<<<<<<< HEAD
   apply elem_of_map in Hel.
   destruct Hel as [? [_ Heq]].
   subst.
   repeat apply pair_core_id; apply _.
-=======
-  destruct x as [[RLoc RCanc] RNil].
-  assert (RNil = [] /\ RCanc = None) as [HRNil HRCanc].
-  { induction locs; inversion Hel; auto. }
-  subst.
-  apply _.
->>>>>>> 41b358b4
 Qed.
 
 Definition is_valid_prev γ (id: nat) (pl: val): iProp :=
@@ -584,7 +444,6 @@
   Persistent (is_valid_prev γ id pl).
 Proof. apply _. Qed.
 
-<<<<<<< HEAD
 Definition segment_location γ id ℓ : iProp :=
   own γ (◯ (ias_segment_info id (Some (to_agree ℓ), ε, ε, ε, nil))).
 Definition segment_data_location γ id dℓ: iProp :=
@@ -661,6 +520,8 @@
   repeat case; simpl; intros.
   by apply agree_op_invL'.
 Qed.
+
+End locations.
 
 Definition cancelled_cells γ id (cells: vec bool (Pos.to_nat segment_size)) :=
   (own γ (◯ (ias_segment_info
@@ -875,109 +736,12 @@
   by wp_pures.
 Qed.
 
-=======
-Definition is_segment γ (id: nat) (ℓ: loc) (pl nl: val) : iProp :=
-  (∃ cancelled,
-      (∃ (cells: vec bool (Pos.to_nat segment_size)),
-          ⌜cancelled = length (List.filter (fun i => i) (vec_to_list cells))⌝ ∗
-          let uncancelled := (Pos.to_nat segment_size - cancelled)%nat in
-          own γ (◯ (ias_segment_info
-                      id
-                      (None,
-                        Some (if Nat.eqb uncancelled O
-                              then Cinl (to_agree tt)
-                              else Cinr (Pos.of_nat uncancelled)),
-                        map (fun (c: bool) =>
-                              (Some (if c
-                                      then Cinl (to_agree tt)
-                                      else Cinr (1/4)%Qp)))
-                            (vec_to_list cells)))))
-        ∗ (∃ (dℓ: loc), ℓ ↦ (((#id, #cancelled), #dℓ), (pl, nl)) ∗
-                          ([∗ list] i ∈ seq 0 (Pos.to_nat segment_size),
-                           cell_invariant (id*Pos.to_nat segment_size+i)%nat
-                                          (dℓ +ₗ Z.of_nat i)))
-        ∗ is_valid_prev γ id pl)%I.
-
-Definition is_normal_segment γ (ℓ: loc) (id: nat): iProp :=
-  (∃ pl nl, is_segment γ id ℓ pl nl ∗ is_valid_next γ id nl)%I.
-
-Definition is_tail_segment γ (ℓ: loc) (id: nat): iProp :=
-  (∃ pl, is_segment γ id ℓ pl NONEV)%I.
-
-Definition is_infinite_array γ : iProp :=
-  (∃ segments, ([∗ list] i ↦ ℓ ∈ segments, is_normal_segment γ ℓ i)
-                 ∗ (∃ ℓ, is_tail_segment γ ℓ (length segments))
-                 ∗ (∃ segments', ⌜S (length segments) = length segments'⌝ ∧
-                                 own γ (● segments')))%I.
-
-Definition does_point_to_segment γ ℓ id: iProp :=
-  own γ (◯ (ias_segment_info id (Some (to_agree ℓ), None, nil))).
-
-Global Instance does_point_to_segment_persistent γ ℓ id:
-  Persistent (does_point_to_segment γ ℓ id).
-Proof.
-  apply own_core_persistent.
-  apply auth_frag_core_id.
-  apply ias_segment_info_core_id.
-  apply pair_core_id; apply _.
-Qed.
-
-Theorem segment_id_spec γ id (ℓ: loc):
-  <<< ∀ pl nl, is_segment γ id ℓ pl nl >>>
-    segment_id #ℓ @ ⊤
-  <<< is_segment γ id ℓ pl nl, RET #id >>>.
-Proof.
-  iIntros (Φ) "AU". wp_lam.
-  wp_bind (!_)%E. iMod "AU" as (pl nl) "[HIsSeg [_ HClose]]".
-  iDestruct "HIsSeg" as (cancelled) "[HCanc [HMem #HValidPrev]]".
-  iDestruct "HMem" as (dℓ) "[Hℓ #HCells]".
-  wp_load.
-  iMod ("HClose" with "[HCanc Hℓ]") as "HΦ".
-  { rewrite /is_segment; by eauto 10 with iFrame. }
-  iModIntro.
-  by wp_pures.
-Qed.
-
-Theorem segment_prev_spec γ id (ℓ: loc):
-  <<< ∀ pl nl, is_segment γ id ℓ pl nl >>>
-    segment_prev #ℓ @ ⊤
-  <<< is_segment γ id ℓ pl nl ∗ is_valid_prev γ id pl, RET pl >>>.
-Proof.
-  iIntros (Φ) "AU". wp_lam.
-  wp_bind (!_)%E. iMod "AU" as (pl nl) "[HIsSeg [_ HClose]]".
-  iDestruct "HIsSeg" as (cancelled) "[HCanc [HMem #HValidPrev]]".
-  iDestruct "HMem" as (dℓ) "[Hℓ #HCells]".
-  wp_load.
-  iMod ("HClose" with "[HCanc Hℓ]") as "HΦ".
-  { rewrite /is_segment; by eauto 10 with iFrame. }
-  iModIntro.
-  by wp_pures.
-Qed.
-
-Theorem segment_next_spec γ id (ℓ: loc):
-  <<< ∀ pl nl, is_segment γ id ℓ pl nl >>>
-    segment_next #ℓ @ ⊤
-  <<< is_segment γ id ℓ pl nl, RET nl >>>.
-Proof.
-  iIntros (Φ) "AU". wp_lam.
-  wp_bind (!_)%E. iMod "AU" as (pl nl) "[HIsSeg [_ HClose]]".
-  iDestruct "HIsSeg" as (cancelled) "[HCanc [HMem #HValidPrev]]".
-  iDestruct "HMem" as (dℓ) "[Hℓ #HCells]".
-  wp_load.
-  iMod ("HClose" with "[HCanc Hℓ]") as "HΦ".
-  { rewrite /is_segment; by eauto 10 with iFrame. }
-  iModIntro.
-  by wp_pures.
-Qed.
-
->>>>>>> 41b358b4
 Theorem segment_data_at_spec γ id (ℓ: loc) (ix: nat):
   ⌜ix < Pos.to_nat segment_size⌝ -∗
   <<< ∀ pl nl, is_segment γ id ℓ pl nl >>>
     segment_data_at #ℓ #ix @ ⊤
   <<< ∃ (v: loc), is_segment γ id ℓ pl nl
                              ∗ array_mapsto' γ id ix v
-<<<<<<< HEAD
                              ∗ cell_invariant
                              (id * Pos.to_nat segment_size + ix)%nat v,
   RET #v >>>.
@@ -1021,44 +785,6 @@
   { iSplitR "Hℓ Hcℓ"; iFrame. }
   iSplitL. 2: done.
   rewrite /array.
-=======
-                             ∗ cell_invariant (id * Pos.to_nat segment_size + ix)%nat v, RET #v >>>.
-Proof.
-  iIntros "%". iIntros (Φ) "AU". wp_lam. wp_pures.
-  wp_bind (!_)%E. iMod "AU" as (pl nl) "[HIsSeg [_ HClose]]".
-  iDestruct "HIsSeg" as (cancelled) "[HCanc [HMem #HValidPrev]]".
-  iDestruct "HMem" as (dℓ) "[Hℓ #HCells]".
-  wp_load.
-  iSpecialize ("HClose" $! (dℓ +ₗ ix)).
-  iMod ("HClose" with "[HCanc Hℓ]") as "HΦ".
-  { rewrite /is_segment.
-    iAssert (cell_invariant (id * Pos.to_nat segment_size + ix)%nat
-                            (dℓ +ₗ ix)) as "#HCellInv".
-    {
-      iApply (big_sepL_elem_of with "HCells").
-      apply elem_of_list_In.
-      apply in_seq.
-      lia.
-    }
-    iSplitL.
-    2: {
-      iSplitL.
-      2: by iApply "HCellInv".
-      rewrite /array_mapsto'.
-      iExists _.
-      iSplitL; eauto.
-      admit.
-    }
-    admit.
-  }
-  iModIntro.
-  by wp_pures.
->>>>>>> 41b358b4
 Abort.
 
-(*
-Definition segment_cancelled : val :=
-  λ: "seg", Snd (Fst (Fst !"seg")).
-*)
-
 End proof.